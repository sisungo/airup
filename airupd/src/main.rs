--- conflicted
+++ resolved
@@ -17,13 +17,9 @@
 /// Entrypoint of the program.
 #[tokio::main(flavor = "current_thread")]
 async fn main() {
-<<<<<<< HEAD
     airupfx::init().await;
+    let cmdline = self::env::Cmdline::parse();
 
-    let cmdline = self::env::cmdline();
-=======
-    let cmdline = self::env::Cmdline::parse();
->>>>>>> f53231ff
     logging::Builder::new()
         .name("airupd")
         .quiet(cmdline.quiet)
