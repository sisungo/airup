//! # Airup IPC - Server Implementation

pub mod api;

use crate::app::airupd;
use airup_sdk::rpc::Request;
use std::path::PathBuf;
use tokio::sync::broadcast;

/// An instance of the Airup IPC context.
#[derive(Debug)]
pub struct Context {
    api: api::Manager,
    reload: broadcast::Sender<()>,
}
impl Context {
    /// Creates a new `Context` instance.
    pub fn new() -> Self {
        Self {
            api: api::Manager::new(),
            reload: broadcast::channel(1).0,
        }
    }

    pub fn reload(&self) {
        _ = self.reload.send(());
    }
}
impl Default for Context {
    fn default() -> Self {
        Self::new()
    }
}

/// Represents to an IPC server.
#[derive(Debug)]
pub struct Server {
    path: PathBuf,
    server: airup_sdk::nonblocking::rpc::Server,
}
impl Server {
    /// Creates a new [`Server`] instance.
    pub async fn new<P: Into<PathBuf>>(path: P) -> anyhow::Result<Self> {
        let path = path.into();
        let server = airup_sdk::nonblocking::rpc::Server::new(&path)?;
        airupfx::fs::set_permission(&path, airupfx::fs::Permission::Socket).await?;

        Ok(Self { path, server })
    }

    /// Forces to create a new [`Server`] instance.
    pub async fn new_force<P: Into<PathBuf>>(path: P) -> anyhow::Result<Self> {
        let path = path.into();
        _ = tokio::fs::remove_file(&path).await;

        Self::new(path).await
    }

    /// Starts the server task.
    pub fn start(mut self) {
        tokio::spawn(async move {
            self.run().await;
        });
    }

    /// Reloads the server.
    async fn reload(&mut self) -> anyhow::Result<()> {
        let newer = Self::new_force(&self.path).await?;
        *self = newer;
        Ok(())
    }

    /// Runs the server in place.
    async fn run(&mut self) {
        let mut reload = airupd().ipc.reload.subscribe();

        loop {
            tokio::select! {
                Ok(()) = reload.recv() => {
                    _ = self.reload().await;
                },
                Ok(conn) = self.server.accept() => {
                    Session::new(conn).start();
                },
            };
        }
    }
}

/// Represents to an Airupd IPC session.
#[derive(Debug)]
pub struct Session {
    conn: airup_sdk::nonblocking::rpc::Connection,
}
impl Session {
    /// Constructs a new [`Session`] instance with connection `conn`.
    fn new(conn: airup_sdk::nonblocking::rpc::Connection) -> Self {
        Self { conn }
    }

    /// Starts the session task.
    fn start(self) {
        tokio::spawn(async move {
            _ = self.run().await;
        });
    }

    /// Runs the session in place.
<<<<<<< HEAD
    async fn run(&mut self) -> anyhow::Result<()> {
=======
    async fn run(mut self) -> anyhow::Result<()> {
>>>>>>> 911b4587
        loop {
            let req = self.conn.recv_req().await?;
            if req.method.strip_prefix("session.").is_some() {
                api::session::invoke(self, req).await;
                return Ok(());
            }
            let resp = match req.method.strip_prefix("extapi.") {
                Some(method) => {
                    airupd()
                        .extensions
                        .rpc_invoke(Request::new::<&str, ciborium::Value, _>(method, req.params))
                        .await
                }
                None => airupd().ipc.api.invoke(req).await,
            };
            self.conn.send(&resp).await?;
        }
    }
}<|MERGE_RESOLUTION|>--- conflicted
+++ resolved
@@ -106,11 +106,7 @@
     }
 
     /// Runs the session in place.
-<<<<<<< HEAD
-    async fn run(&mut self) -> anyhow::Result<()> {
-=======
     async fn run(mut self) -> anyhow::Result<()> {
->>>>>>> 911b4587
         loop {
             let req = self.conn.recv_req().await?;
             if req.method.strip_prefix("session.").is_some() {
